--
-- MULTI_MULTIUSERS
--
-- Test user permissions.
--
SET citus.next_shard_id TO 1420000;
SET citus.shard_replication_factor TO 1;
CREATE TABLE test (id integer, val integer);
SELECT create_distributed_table('test', 'id');
 create_distributed_table
---------------------------------------------------------------------

(1 row)

CREATE TABLE test_coloc (id integer, val integer);
SELECT create_distributed_table('test_coloc', 'id', colocate_with := 'test');
 create_distributed_table
---------------------------------------------------------------------

(1 row)

SET citus.shard_count TO 1;
CREATE TABLE singleshard (id integer, val integer);
SELECT create_distributed_table('singleshard', 'id');
 create_distributed_table
---------------------------------------------------------------------

(1 row)

-- turn off propagation to avoid Enterprise processing the following section
SET citus.enable_ddl_propagation TO off;
CREATE USER full_access;
NOTICE:  not propagating CREATE ROLE/USER commands to worker nodes
HINT:  Connect to worker nodes directly to manually create all necessary users and roles.
CREATE USER usage_access;
NOTICE:  not propagating CREATE ROLE/USER commands to worker nodes
HINT:  Connect to worker nodes directly to manually create all necessary users and roles.
CREATE USER read_access;
NOTICE:  not propagating CREATE ROLE/USER commands to worker nodes
HINT:  Connect to worker nodes directly to manually create all necessary users and roles.
CREATE USER no_access;
NOTICE:  not propagating CREATE ROLE/USER commands to worker nodes
HINT:  Connect to worker nodes directly to manually create all necessary users and roles.
CREATE ROLE some_role;
NOTICE:  not propagating CREATE ROLE/USER commands to worker nodes
HINT:  Connect to worker nodes directly to manually create all necessary users and roles.
GRANT some_role TO full_access;
GRANT some_role TO read_access;
GRANT ALL ON TABLE test TO full_access;
GRANT SELECT ON TABLE test TO read_access;
CREATE SCHEMA full_access_user_schema;
REVOKE ALL ON SCHEMA full_access_user_schema FROM PUBLIC;
GRANT ALL ON SCHEMA full_access_user_schema TO full_access;
GRANT USAGE ON SCHEMA full_access_user_schema TO usage_access;
SET citus.enable_ddl_propagation TO DEFAULT;
\c - - - :worker_1_port
CREATE USER full_access;
NOTICE:  not propagating CREATE ROLE/USER commands to worker nodes
HINT:  Connect to worker nodes directly to manually create all necessary users and roles.
CREATE USER usage_access;
NOTICE:  not propagating CREATE ROLE/USER commands to worker nodes
HINT:  Connect to worker nodes directly to manually create all necessary users and roles.
CREATE USER read_access;
NOTICE:  not propagating CREATE ROLE/USER commands to worker nodes
HINT:  Connect to worker nodes directly to manually create all necessary users and roles.
CREATE USER no_access;
NOTICE:  not propagating CREATE ROLE/USER commands to worker nodes
HINT:  Connect to worker nodes directly to manually create all necessary users and roles.
CREATE ROLE some_role;
NOTICE:  not propagating CREATE ROLE/USER commands to worker nodes
HINT:  Connect to worker nodes directly to manually create all necessary users and roles.
GRANT some_role TO full_access;
GRANT some_role TO read_access;
GRANT ALL ON TABLE test_1420000 TO full_access;
GRANT SELECT ON TABLE test_1420000 TO read_access;
GRANT ALL ON TABLE test_1420002 TO full_access;
GRANT SELECT ON TABLE test_1420002 TO read_access;
CREATE SCHEMA full_access_user_schema;
REVOKE ALL ON SCHEMA full_access_user_schema FROM PUBLIC;
GRANT USAGE ON SCHEMA full_access_user_schema TO full_access;
GRANT ALL ON SCHEMA full_access_user_schema TO full_access;
GRANT USAGE ON SCHEMA full_access_user_schema TO usage_access;
\c - - - :worker_2_port
CREATE USER full_access;
NOTICE:  not propagating CREATE ROLE/USER commands to worker nodes
HINT:  Connect to worker nodes directly to manually create all necessary users and roles.
CREATE USER usage_access;
NOTICE:  not propagating CREATE ROLE/USER commands to worker nodes
HINT:  Connect to worker nodes directly to manually create all necessary users and roles.
CREATE USER read_access;
NOTICE:  not propagating CREATE ROLE/USER commands to worker nodes
HINT:  Connect to worker nodes directly to manually create all necessary users and roles.
CREATE USER no_access;
NOTICE:  not propagating CREATE ROLE/USER commands to worker nodes
HINT:  Connect to worker nodes directly to manually create all necessary users and roles.
CREATE ROLE some_role;
NOTICE:  not propagating CREATE ROLE/USER commands to worker nodes
HINT:  Connect to worker nodes directly to manually create all necessary users and roles.
GRANT some_role TO full_access;
GRANT some_role TO read_access;
GRANT ALL ON TABLE test_1420001 TO full_access;
GRANT SELECT ON TABLE test_1420001 TO read_access;
GRANT ALL ON TABLE test_1420003 TO full_access;
GRANT SELECT ON TABLE test_1420003 TO read_access;
CREATE SCHEMA full_access_user_schema;
REVOKE ALL ON SCHEMA full_access_user_schema FROM PUBLIC;
GRANT USAGE ON SCHEMA full_access_user_schema TO full_access;
GRANT ALL ON SCHEMA full_access_user_schema TO full_access;
GRANT USAGE ON SCHEMA full_access_user_schema TO usage_access;
\c - - - :master_port
SET citus.replication_model TO 'streaming';
SET citus.shard_replication_factor TO 1;
-- create prepare tests
PREPARE prepare_insert AS INSERT INTO test VALUES ($1);
PREPARE prepare_select AS SELECT count(*) FROM test;
-- not allowed to read absolute paths, even as superuser
COPY "/etc/passwd" TO STDOUT WITH (format transmit);
ERROR:  absolute path not allowed
-- not allowed to read paths outside pgsql_job_cache, even as superuser
COPY "postgresql.conf" TO STDOUT WITH (format transmit);
ERROR:  path must be in the pgsql_job_cache directory
-- check full permission
SET ROLE full_access;
EXECUTE prepare_insert(1);
EXECUTE prepare_select;
 count
---------------------------------------------------------------------
     1
(1 row)

INSERT INTO test VALUES (2);
SELECT count(*) FROM test;
 count
---------------------------------------------------------------------
     2
(1 row)

SELECT count(*) FROM test WHERE id = 1;
 count
---------------------------------------------------------------------
     1
(1 row)

SET citus.task_executor_type TO 'task-tracker';
SELECT count(*), min(current_user) FROM test;
 count |     min
---------------------------------------------------------------------
     2 | full_access
(1 row)

-- test re-partition query (needs to transmit intermediate results)
SELECT count(*) FROM test a JOIN test b ON (a.val = b.val) WHERE a.id = 1 AND b.id = 2;
 count
---------------------------------------------------------------------
     0
(1 row)

-- should not be able to transmit directly
COPY "postgresql.conf" TO STDOUT WITH (format transmit);
ERROR:  operation is not allowed
HINT:  Run the command with a superuser.
RESET citus.task_executor_type;
-- should not be able to transmit directly
COPY "postgresql.conf" TO STDOUT WITH (format transmit);
ERROR:  operation is not allowed
HINT:  Run the command with a superuser.
-- create a task that other users should not be able to inspect
SELECT task_tracker_assign_task(1, 1, 'SELECT 1');
 task_tracker_assign_task
---------------------------------------------------------------------

(1 row)

-- check read permission
SET ROLE read_access;
-- should be allowed to run commands, as the current user
SELECT result FROM run_command_on_workers($$SELECT current_user$$);
   result
---------------------------------------------------------------------
 read_access
 read_access
(2 rows)

SELECT result FROM run_command_on_placements('test', $$SELECT current_user$$);
   result
---------------------------------------------------------------------
 read_access
 read_access
 read_access
 read_access
(4 rows)

SELECT result FROM run_command_on_colocated_placements('test', 'test_coloc', $$SELECT current_user$$);
   result
---------------------------------------------------------------------
 read_access
 read_access
 read_access
 read_access
(4 rows)

EXECUTE prepare_insert(1);
ERROR:  permission denied for table test
EXECUTE prepare_select;
 count
---------------------------------------------------------------------
     2
(1 row)

INSERT INTO test VALUES (2);
ERROR:  permission denied for table test
SELECT count(*) FROM test;
 count
---------------------------------------------------------------------
     2
(1 row)

SELECT count(*) FROM test WHERE id = 1;
 count
---------------------------------------------------------------------
     1
(1 row)

SET citus.task_executor_type TO 'task-tracker';
SELECT count(*), min(current_user) FROM test;
 count |     min
---------------------------------------------------------------------
     2 | read_access
(1 row)

-- test re-partition query (needs to transmit intermediate results)
SELECT count(*) FROM test a JOIN test b ON (a.val = b.val) WHERE a.id = 1 AND b.id = 2;
 count
---------------------------------------------------------------------
     0
(1 row)

-- should not be able to transmit directly
COPY "postgresql.conf" TO STDOUT WITH (format transmit);
ERROR:  operation is not allowed
HINT:  Run the command with a superuser.
-- should not be able to access tasks or jobs belonging to a different user
SELECT task_tracker_task_status(1, 1);
ERROR:  could not find the worker task
DETAIL:  Task jobId: 1 and taskId: 1
SELECT task_tracker_assign_task(1, 2, 'SELECT 1');
ERROR:  must be owner of schema pg_merge_job_0001
SELECT task_tracker_cleanup_job(1);
ERROR:  must be owner of schema pg_merge_job_0001
-- should not be allowed to take aggressive locks on table
BEGIN;
SELECT lock_relation_if_exists('test', 'ACCESS SHARE');
 lock_relation_if_exists
---------------------------------------------------------------------
 t
(1 row)

SELECT lock_relation_if_exists('test', 'EXCLUSIVE');
ERROR:  permission denied for table test
ABORT;
RESET citus.task_executor_type;
-- check no permission
SET ROLE no_access;
EXECUTE prepare_insert(1);
ERROR:  permission denied for table test
EXECUTE prepare_select;
ERROR:  permission denied for table test
INSERT INTO test VALUES (2);
ERROR:  permission denied for table test
SELECT count(*) FROM test;
ERROR:  permission denied for table test
SELECT count(*) FROM test WHERE id = 1;
ERROR:  permission denied for table test
SET citus.task_executor_type TO 'task-tracker';
SELECT count(*), min(current_user) FROM test;
ERROR:  permission denied for table test
-- test re-partition query
SELECT count(*) FROM test a JOIN test b ON (a.val = b.val) WHERE a.id = 1 AND b.id = 2;
ERROR:  permission denied for table test
-- should not be able to transmit directly
COPY "postgresql.conf" TO STDOUT WITH (format transmit);
ERROR:  operation is not allowed
HINT:  Run the command with a superuser.
RESET citus.task_executor_type;
-- should be able to use intermediate results as any user
BEGIN;
SELECT create_intermediate_result('topten', 'SELECT s FROM generate_series(1,10) s');
 create_intermediate_result
---------------------------------------------------------------------
                         10
(1 row)

SELECT * FROM read_intermediate_result('topten', 'binary'::citus_copy_format) AS res (s int) ORDER BY s;
 s
---------------------------------------------------------------------
  1
  2
  3
  4
  5
  6
  7
  8
  9
 10
(10 rows)

END;
-- as long as we don't read from a table
BEGIN;
SELECT create_intermediate_result('topten', 'SELECT count(*) FROM test');
ERROR:  permission denied for table test
ABORT;
SELECT * FROM citus_stat_statements_reset();
ERROR:  permission denied for function citus_stat_statements_reset
-- should not be allowed to upgrade to reference table
SELECT upgrade_to_reference_table('singleshard');
ERROR:  must be owner of table singleshard
-- should not be allowed to co-located tables
SELECT mark_tables_colocated('test', ARRAY['test_coloc'::regclass]);
ERROR:  must be owner of table test
-- should not be allowed to take any locks
BEGIN;
SELECT lock_relation_if_exists('test', 'ACCESS SHARE');
ERROR:  permission denied for table test
ABORT;
BEGIN;
SELECT lock_relation_if_exists('test', 'EXCLUSIVE');
ERROR:  permission denied for table test
ABORT;
-- table owner should be the same on the shards, even when distributing the table as superuser
SET ROLE full_access;
CREATE TABLE my_table (id integer, val integer);
RESET ROLE;
SELECT create_distributed_table('my_table', 'id');
 create_distributed_table
---------------------------------------------------------------------

(1 row)

SELECT result FROM run_command_on_workers($$SELECT tableowner FROM pg_tables WHERE tablename LIKE 'my_table_%' LIMIT 1$$);
   result
---------------------------------------------------------------------
 full_access
 full_access
(2 rows)

SELECT task_tracker_cleanup_job(1);
 task_tracker_cleanup_job
---------------------------------------------------------------------

(1 row)

-- table should be distributable by super user when it has data in there
SET ROLE full_access;
CREATE TABLE my_table_with_data (id integer, val integer);
INSERT INTO my_table_with_data VALUES (1,2);
RESET ROLE;
SELECT create_distributed_table('my_table_with_data', 'id');
NOTICE:  Copying data from local table...
 create_distributed_table
---------------------------------------------------------------------

(1 row)

SELECT count(*) FROM my_table_with_data;
 count
---------------------------------------------------------------------
     1
(1 row)

-- table that is owned by a role should be distributable by a user that has that role granted
-- while it should not be if the user has the role not granted
SET ROLE full_access;
CREATE TABLE my_role_table_with_data (id integer, val integer);
ALTER TABLE my_role_table_with_data OWNER TO some_role;
INSERT INTO my_role_table_with_data VALUES (1,2);
RESET ROLE;
-- we first try to distribute it with a user that does not have the role so we can reuse the table
SET ROLE no_access;
SELECT create_distributed_table('my_role_table_with_data', 'id');
ERROR:  must be owner of table my_role_table_with_data
RESET ROLE;
-- then we try to distribute it with a user that has the role but different then the one creating
SET ROLE read_access;
SELECT create_distributed_table('my_role_table_with_data', 'id');
NOTICE:  Copying data from local table...
 create_distributed_table
---------------------------------------------------------------------

(1 row)

RESET ROLE;
-- lastly we want to verify the table owner is set to the role, not the user that distributed
SELECT result FROM run_command_on_workers($cmd$
  SELECT tableowner FROM pg_tables WHERE tablename LIKE 'my_role_table_with_data%' LIMIT 1;
$cmd$);
  result
---------------------------------------------------------------------
 some_role
 some_role
(2 rows)

-- we want to verify a user without CREATE access cannot distribute its table, but can get
-- its table distributed by the super user
-- we want to make sure the schema and user are setup in such a way they can't create a
-- table
SET ROLE usage_access;
CREATE TABLE full_access_user_schema.t1 (id int);
ERROR:  permission denied for schema full_access_user_schema
RESET ROLE;
-- now we create the table for the user
CREATE TABLE full_access_user_schema.t1 (id int);
ALTER TABLE full_access_user_schema.t1 OWNER TO usage_access;
-- make sure we can insert data
SET ROLE usage_access;
INSERT INTO full_access_user_schema.t1 VALUES (1),(2),(3);
-- creating the table should fail with a failure on the worker machine since the user is
-- not allowed to create a table
SELECT create_distributed_table('full_access_user_schema.t1', 'id');
ERROR:  permission denied for schema full_access_user_schema
<<<<<<< HEAD
CONTEXT:  while executing command on localhost:xxxxx
=======
CONTEXT:  while executing command on localhost:57637
>>>>>>> 51a7e661
RESET ROLE;
SET ROLE usage_access;
CREATE TYPE usage_access_type AS ENUM ('a', 'b');
CREATE FUNCTION usage_access_func(x usage_access_type, variadic v int[]) RETURNS int[]
    LANGUAGE plpgsql AS 'begin return v; end;';
SET ROLE no_access;
SELECT create_distributed_function('usage_access_func(usage_access_type,int[])');
ERROR:  must be owner of function usage_access_func
SET ROLE usage_access;
SELECT create_distributed_function('usage_access_func(usage_access_type,int[])');
 create_distributed_function
---------------------------------------------------------------------

(1 row)

SELECT typowner::regrole FROM pg_type WHERE typname = 'usage_access_type';
   typowner
---------------------------------------------------------------------
 usage_access
(1 row)

SELECT proowner::regrole FROM pg_proc WHERE proname = 'usage_access_func';
   proowner
---------------------------------------------------------------------
 usage_access
(1 row)

SELECT run_command_on_workers($$SELECT typowner::regrole FROM pg_type WHERE typname = 'usage_access_type'$$);
      run_command_on_workers
---------------------------------------------------------------------
 (localhost,57637,t,usage_access)
 (localhost,57638,t,usage_access)
(2 rows)

SELECT run_command_on_workers($$SELECT proowner::regrole FROM pg_proc WHERE proname = 'usage_access_func'$$);
      run_command_on_workers
---------------------------------------------------------------------
 (localhost,57637,t,usage_access)
 (localhost,57638,t,usage_access)
(2 rows)

SELECT wait_until_metadata_sync();
 wait_until_metadata_sync
---------------------------------------------------------------------

(1 row)

CREATE TABLE colocation_table(id text);
SELECT create_distributed_table('colocation_table','id');
 create_distributed_table
---------------------------------------------------------------------

(1 row)

-- now, make sure that the user can use the function
-- created in the transaction
BEGIN;
CREATE FUNCTION usage_access_func_second(key int, variadic v int[]) RETURNS text
    LANGUAGE plpgsql AS 'begin return current_user; end;';
SELECT create_distributed_function('usage_access_func_second(int,int[])', '$1', colocate_with := 'colocation_table');
 create_distributed_function
---------------------------------------------------------------------

(1 row)

SELECT usage_access_func_second(1, 2,3,4,5) FROM full_access_user_schema.t1 LIMIT 1;
 usage_access_func_second
---------------------------------------------------------------------
 usage_access
(1 row)

ROLLBACK;
CREATE FUNCTION usage_access_func_third(key int, variadic v int[]) RETURNS text
    LANGUAGE plpgsql AS 'begin return current_user; end;';
-- connect back as super user
\c - - - :master_port
-- show that the current user is a super user
SELECT usesuper FROM pg_user where usename IN (SELECT current_user);
 usesuper
---------------------------------------------------------------------
 t
(1 row)

-- superuser creates the distributed function that is owned by a regular user
SELECT create_distributed_function('usage_access_func_third(int,int[])', '$1', colocate_with := 'colocation_table');
 create_distributed_function
---------------------------------------------------------------------

(1 row)

SELECT proowner::regrole FROM pg_proc WHERE proname = 'usage_access_func_third';
   proowner
---------------------------------------------------------------------
 usage_access
(1 row)

SELECT run_command_on_workers($$SELECT proowner::regrole FROM pg_proc WHERE proname = 'usage_access_func_third'$$);
      run_command_on_workers
---------------------------------------------------------------------
 (localhost,57637,t,usage_access)
 (localhost,57638,t,usage_access)
(2 rows)

-- we don't want other tests to have metadata synced
-- that might change the test outputs, so we're just trying to be careful
SELECT stop_metadata_sync_to_node('localhost', :worker_1_port);
 stop_metadata_sync_to_node
---------------------------------------------------------------------

(1 row)

SELECT stop_metadata_sync_to_node('localhost', :worker_2_port);
 stop_metadata_sync_to_node
---------------------------------------------------------------------

(1 row)

RESET ROLE;
-- now we distribute the table as super user
SELECT create_distributed_table('full_access_user_schema.t1', 'id');
NOTICE:  Copying data from local table...
 create_distributed_table
---------------------------------------------------------------------

(1 row)

-- verify the owner of the shards for the distributed tables
SELECT result FROM run_command_on_workers($cmd$
  SELECT tableowner FROM pg_tables WHERE
    true
    AND schemaname = 'full_access_user_schema'
    AND tablename LIKE 't1_%'
  LIMIT 1;
$cmd$);
    result
---------------------------------------------------------------------
 usage_access
 usage_access
(2 rows)

-- a user with all privileges on a schema should be able to distribute tables
SET ROLE full_access;
CREATE TABLE full_access_user_schema.t2(id int);
SELECT create_distributed_table('full_access_user_schema.t2', 'id');
 create_distributed_table
---------------------------------------------------------------------

(1 row)

RESET ROLE;
-- a user with all privileges on a schema should be able to upgrade a distributed table to
-- a reference table
SET ROLE full_access;
BEGIN;
CREATE TABLE full_access_user_schema.r1(id int);
SET LOCAL citus.shard_count TO 1;
SELECT create_distributed_table('full_access_user_schema.r1', 'id');
 create_distributed_table
---------------------------------------------------------------------

(1 row)

SELECT upgrade_to_reference_table('full_access_user_schema.r1');
 upgrade_to_reference_table
---------------------------------------------------------------------

(1 row)

COMMIT;
RESET ROLE;
-- the super user should be able to upgrade a distributed table to a reference table, even
-- if it is owned by another user
SET ROLE full_access;
BEGIN;
CREATE TABLE full_access_user_schema.r2(id int);
SET LOCAL citus.shard_count TO 1;
SELECT create_distributed_table('full_access_user_schema.r2', 'id');
 create_distributed_table
---------------------------------------------------------------------

(1 row)

COMMIT;
RESET ROLE;
-- the usage_access should not be able to upgrade the table
SET ROLE usage_access;
SELECT upgrade_to_reference_table('full_access_user_schema.r2');
ERROR:  must be owner of table r2
RESET ROLE;
-- the super user should be able
SELECT upgrade_to_reference_table('full_access_user_schema.r2');
 upgrade_to_reference_table
---------------------------------------------------------------------

(1 row)

-- verify the owner of the shards for the reference table
SELECT result FROM run_command_on_workers($cmd$
  SELECT tableowner FROM pg_tables WHERE
    true
    AND schemaname = 'full_access_user_schema'
    AND tablename LIKE 'r2_%'
  LIMIT 1;
$cmd$);
   result
---------------------------------------------------------------------
 full_access
 full_access
(2 rows)

-- super user should be the only one being able to call worker_cleanup_job_schema_cache
SELECT worker_cleanup_job_schema_cache();
 worker_cleanup_job_schema_cache
---------------------------------------------------------------------

(1 row)

SET ROLE full_access;
SELECT worker_cleanup_job_schema_cache();
ERROR:  permission denied for function worker_cleanup_job_schema_cache
SET ROLE usage_access;
SELECT worker_cleanup_job_schema_cache();
ERROR:  permission denied for function worker_cleanup_job_schema_cache
SET ROLE read_access;
SELECT worker_cleanup_job_schema_cache();
ERROR:  permission denied for function worker_cleanup_job_schema_cache
SET ROLE no_access;
SELECT worker_cleanup_job_schema_cache();
ERROR:  permission denied for function worker_cleanup_job_schema_cache
RESET ROLE;
-- to test access to files created during repartition we will create some on worker 1
\c - - - :worker_1_port
SET ROLE full_access;
SELECT worker_hash_partition_table(42,1,'SELECT a FROM generate_series(1,100) AS a', 'a', 23, ARRAY[-2147483648, -1073741824, 0, 1073741824]::int4[]);
 worker_hash_partition_table
---------------------------------------------------------------------

(1 row)

RESET ROLE;
-- all attempts for transfer are initiated from other workers
\c - - - :worker_2_port
-- super user should not be able to copy files created by a user
SELECT worker_fetch_partition_file(42, 1, 1, 1, 'localhost', :worker_1_port);
WARNING:  could not open file "base/pgsql_job_cache/job_0042/task_000001/p_00001.xxxx": No such file or directory
CONTEXT:  while executing command on localhost:xxxxx
ERROR:  could not receive file "base/pgsql_job_cache/job_0042/task_000001/p_00001" from localhost:xxxxx
-- different user should not be able to fetch partition file
SET ROLE usage_access;
SELECT worker_fetch_partition_file(42, 1, 1, 1, 'localhost', :worker_1_port);
<<<<<<< HEAD
WARNING:  could not open file "base/pgsql_job_cache/job_0042/task_000001/p_00001.xxxx": No such file or directory
CONTEXT:  while executing command on localhost:xxxxx
ERROR:  could not receive file "base/pgsql_job_cache/job_0042/task_000001/p_00001" from localhost:xxxxx
=======
WARNING:  could not open file "base/pgsql_job_cache/job_0042/task_000001/p_00001.18110": No such file or directory
CONTEXT:  while executing command on localhost:57637
ERROR:  could not receive file "base/pgsql_job_cache/job_0042/task_000001/p_00001" from localhost:57637
>>>>>>> 51a7e661
-- only the user whom created the files should be able to fetch
SET ROLE full_access;
SELECT worker_fetch_partition_file(42, 1, 1, 1, 'localhost', :worker_1_port);
 worker_fetch_partition_file
---------------------------------------------------------------------

(1 row)

RESET ROLE;
-- now we will test that only the user who owns the fetched file is able to merge it into
-- a table
-- test that no other user can merge the downloaded file before the task is being tracked
SET ROLE usage_access;
SELECT worker_merge_files_into_table(42, 1, ARRAY['a'], ARRAY['integer']);
ERROR:  job schema does not exist
DETAIL:  must be superuser to use public schema
RESET ROLE;
SET ROLE full_access;
-- use the side effect of this function to have a schema to use, otherwise only the super
-- user could call worker_merge_files_into_table and store the results in public, which is
-- not what we want
SELECT task_tracker_assign_task(42, 1, 'SELECT 1');
 task_tracker_assign_task
---------------------------------------------------------------------

(1 row)

RESET ROLE;
-- test that no other user can merge the downloaded file after the task is being tracked
SET ROLE usage_access;
SELECT worker_merge_files_into_table(42, 1, ARRAY['a'], ARRAY['integer']);
ERROR:  must be owner of schema pg_merge_job_0042
RESET ROLE;
-- test that the super user is unable to read the contents of the intermediate file,
-- although it does create the table
SELECT worker_merge_files_into_table(42, 1, ARRAY['a'], ARRAY['integer']);
<<<<<<< HEAD
WARNING:  Task file "task_000001.xxxx" does not have expected suffix ".10"
 worker_merge_files_into_table
---------------------------------------------------------------------

=======
WARNING:  Task file "task_000001.18048" does not have expected suffix ".10"
 worker_merge_files_into_table 
-------------------------------
 
>>>>>>> 51a7e661
(1 row)

SELECT count(*) FROM pg_merge_job_0042.task_000001;
 count
---------------------------------------------------------------------
     0
(1 row)

DROP TABLE pg_merge_job_0042.task_000001; -- drop table so we can reuse the same files for more tests
SET ROLE full_access;
SELECT worker_merge_files_into_table(42, 1, ARRAY['a'], ARRAY['integer']);
 worker_merge_files_into_table
---------------------------------------------------------------------

(1 row)

SELECT count(*) FROM pg_merge_job_0042.task_000001;
 count
---------------------------------------------------------------------
    25
(1 row)

DROP TABLE pg_merge_job_0042.task_000001; -- drop table so we can reuse the same files for more tests
RESET ROLE;
-- test that no other user can merge files and run query on the already fetched files
SET ROLE usage_access;
SELECT worker_merge_files_and_run_query(42, 1,
    'CREATE TABLE task_000001_merge(merge_column_0 int)',
    'CREATE TABLE task_000001 (a) AS SELECT sum(merge_column_0) FROM task_000001_merge'
);
ERROR:  must be owner of schema pg_merge_job_0042
RESET ROLE;
-- test that the super user is unable to read the contents of the partitioned files after
-- trying to merge with run query
SELECT worker_merge_files_and_run_query(42, 1,
    'CREATE TABLE task_000001_merge(merge_column_0 int)',
    'CREATE TABLE task_000001 (a) AS SELECT sum(merge_column_0) FROM task_000001_merge'
);
<<<<<<< HEAD
WARNING:  Task file "task_000001.xxxx" does not have expected suffix ".10"
 worker_merge_files_and_run_query
---------------------------------------------------------------------

=======
WARNING:  Task file "task_000001.18048" does not have expected suffix ".10"
 worker_merge_files_and_run_query 
----------------------------------
 
>>>>>>> 51a7e661
(1 row)

SELECT count(*) FROM pg_merge_job_0042.task_000001_merge;
 count
---------------------------------------------------------------------
     0
(1 row)

SELECT count(*) FROM pg_merge_job_0042.task_000001;
 count
---------------------------------------------------------------------
     1
(1 row)

DROP TABLE pg_merge_job_0042.task_000001, pg_merge_job_0042.task_000001_merge; -- drop table so we can reuse the same files for more tests
-- test that the owner of the task can merge files and run query correctly
SET ROLE full_access;
SELECT worker_merge_files_and_run_query(42, 1,
    'CREATE TABLE task_000001_merge(merge_column_0 int)',
    'CREATE TABLE task_000001 (a) AS SELECT sum(merge_column_0) FROM task_000001_merge'
);
 worker_merge_files_and_run_query
---------------------------------------------------------------------

(1 row)

-- test that owner of task cannot execute arbitrary sql
SELECT worker_merge_files_and_run_query(42, 1,
    'CREATE TABLE task_000002_merge(merge_column_0 int)',
    'DROP USER usage_access'
);
ERROR:  permission denied to drop role
CONTEXT:  SQL statement "DROP USER usage_access"
SELECT worker_merge_files_and_run_query(42, 1,
    'DROP USER usage_access',
    'CREATE TABLE task_000002 (a) AS SELECT sum(merge_column_0) FROM task_000002_merge'
);
ERROR:  permission denied to drop role
CONTEXT:  SQL statement "DROP USER usage_access"
SELECT count(*) FROM pg_merge_job_0042.task_000001_merge;
 count
---------------------------------------------------------------------
    25
(1 row)

SELECT count(*) FROM pg_merge_job_0042.task_000001;
 count
---------------------------------------------------------------------
     1
(1 row)

DROP TABLE pg_merge_job_0042.task_000001, pg_merge_job_0042.task_000001_merge; -- drop table so we can reuse the same files for more tests
RESET ROLE;
\c - - - :master_port
SELECT run_command_on_workers($$SELECT task_tracker_cleanup_job(42);$$);
 run_command_on_workers 
------------------------
 (localhost,57637,t,"")
 (localhost,57638,t,"")
(2 rows)

DROP SCHEMA full_access_user_schema CASCADE;
NOTICE:  drop cascades to 4 other objects
DETAIL:  drop cascades to table full_access_user_schema.t1
drop cascades to table full_access_user_schema.t2
drop cascades to table full_access_user_schema.r1
drop cascades to table full_access_user_schema.r2
DROP TABLE
    my_table,
    my_table_with_data,
    my_role_table_with_data,
    singleshard,
    test,
    test_coloc,
    colocation_table;
DROP USER full_access;
DROP USER read_access;
DROP USER no_access;
DROP ROLE some_role;<|MERGE_RESOLUTION|>--- conflicted
+++ resolved
@@ -419,11 +419,7 @@
 -- not allowed to create a table
 SELECT create_distributed_table('full_access_user_schema.t1', 'id');
 ERROR:  permission denied for schema full_access_user_schema
-<<<<<<< HEAD
 CONTEXT:  while executing command on localhost:xxxxx
-=======
-CONTEXT:  while executing command on localhost:57637
->>>>>>> 51a7e661
 RESET ROLE;
 SET ROLE usage_access;
 CREATE TYPE usage_access_type AS ENUM ('a', 'b');
@@ -674,15 +670,9 @@
 -- different user should not be able to fetch partition file
 SET ROLE usage_access;
 SELECT worker_fetch_partition_file(42, 1, 1, 1, 'localhost', :worker_1_port);
-<<<<<<< HEAD
 WARNING:  could not open file "base/pgsql_job_cache/job_0042/task_000001/p_00001.xxxx": No such file or directory
 CONTEXT:  while executing command on localhost:xxxxx
 ERROR:  could not receive file "base/pgsql_job_cache/job_0042/task_000001/p_00001" from localhost:xxxxx
-=======
-WARNING:  could not open file "base/pgsql_job_cache/job_0042/task_000001/p_00001.18110": No such file or directory
-CONTEXT:  while executing command on localhost:57637
-ERROR:  could not receive file "base/pgsql_job_cache/job_0042/task_000001/p_00001" from localhost:57637
->>>>>>> 51a7e661
 -- only the user whom created the files should be able to fetch
 SET ROLE full_access;
 SELECT worker_fetch_partition_file(42, 1, 1, 1, 'localhost', :worker_1_port);
@@ -719,17 +709,10 @@
 -- test that the super user is unable to read the contents of the intermediate file,
 -- although it does create the table
 SELECT worker_merge_files_into_table(42, 1, ARRAY['a'], ARRAY['integer']);
-<<<<<<< HEAD
 WARNING:  Task file "task_000001.xxxx" does not have expected suffix ".10"
  worker_merge_files_into_table
 ---------------------------------------------------------------------
 
-=======
-WARNING:  Task file "task_000001.18048" does not have expected suffix ".10"
- worker_merge_files_into_table 
--------------------------------
- 
->>>>>>> 51a7e661
 (1 row)
 
 SELECT count(*) FROM pg_merge_job_0042.task_000001;
@@ -768,17 +751,10 @@
     'CREATE TABLE task_000001_merge(merge_column_0 int)',
     'CREATE TABLE task_000001 (a) AS SELECT sum(merge_column_0) FROM task_000001_merge'
 );
-<<<<<<< HEAD
 WARNING:  Task file "task_000001.xxxx" does not have expected suffix ".10"
  worker_merge_files_and_run_query
 ---------------------------------------------------------------------
 
-=======
-WARNING:  Task file "task_000001.18048" does not have expected suffix ".10"
- worker_merge_files_and_run_query 
-----------------------------------
- 
->>>>>>> 51a7e661
 (1 row)
 
 SELECT count(*) FROM pg_merge_job_0042.task_000001_merge;
@@ -834,8 +810,8 @@
 RESET ROLE;
 \c - - - :master_port
 SELECT run_command_on_workers($$SELECT task_tracker_cleanup_job(42);$$);
- run_command_on_workers 
-------------------------
+ run_command_on_workers
+---------------------------------------------------------------------
  (localhost,57637,t,"")
  (localhost,57638,t,"")
 (2 rows)
