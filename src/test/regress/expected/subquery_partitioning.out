-- ===================================================================
-- test recursive planning functionality on partitioned tables
-- ===================================================================
CREATE SCHEMA subquery_and_partitioning;
SET search_path TO subquery_and_partitioning, public;
CREATE TABLE users_table_local AS SELECT * FROM users_table;
CREATE TABLE events_table_local AS SELECT * FROM events_table;
CREATE TABLE partitioning_test(id int, value_1 int, time date) PARTITION BY RANGE (time);
-- create its partitions
CREATE TABLE partitioning_test_2017 PARTITION OF partitioning_test FOR VALUES FROM ('2017-01-01') TO ('2018-01-01');
CREATE TABLE partitioning_test_2010 PARTITION OF partitioning_test FOR VALUES FROM ('2010-01-01') TO ('2011-01-01');
-- load some data and distribute tables
INSERT INTO partitioning_test VALUES (1, 1, '2017-11-23');
INSERT INTO partitioning_test VALUES (2, 1, '2010-07-07');
INSERT INTO partitioning_test_2017 VALUES (3, 3, '2017-11-22');
INSERT INTO partitioning_test_2010 VALUES (4, 4, '2010-03-03');
-- distribute partitioned table
SET citus.shard_replication_factor TO 1;
SELECT create_distributed_table('partitioning_test', 'id');
NOTICE:  Copying data from local table...
NOTICE:  Copying data from local table...
 create_distributed_table 
--------------------------
 
(1 row)

SET client_min_messages TO DEBUG1;
-- subplan for partitioned tables
SELECT
   id
FROM
    (SELECT
    	DISTINCT partitioning_test.id
     FROM
     	partitioning_test
     LIMIT 5
     ) as foo
    ORDER BY 1 DESC;
DEBUG:  push down of limit count: 5
DEBUG:  generating subplan 3_1 for subquery SELECT DISTINCT id FROM subquery_and_partitioning.partitioning_test LIMIT 5
DEBUG:  Plan 3 query after replacing subqueries and CTEs: SELECT id FROM (SELECT intermediate_result.id FROM read_intermediate_result('3_1'::text, 'binary'::citus_copy_format) intermediate_result(id integer)) foo ORDER BY id DESC
 id 
----
  4
  3
  2
  1
(4 rows)

-- final query is router on partitioned tables
SELECT
   *
FROM
    (SELECT
    	DISTINCT partitioning_test.id
     FROM
     	partitioning_test
     LIMIT 5
     ) as foo,
	(SELECT
    	DISTINCT partitioning_test.time
     FROM
     	partitioning_test
     LIMIT 5
     ) as bar
	WHERE foo.id = date_part('day', bar.time)
	ORDER BY 2 DESC, 1;
DEBUG:  push down of limit count: 5
DEBUG:  generating subplan 5_1 for subquery SELECT DISTINCT id FROM subquery_and_partitioning.partitioning_test LIMIT 5
DEBUG:  push down of limit count: 5
DEBUG:  generating subplan 5_2 for subquery SELECT DISTINCT "time" FROM subquery_and_partitioning.partitioning_test LIMIT 5
DEBUG:  Plan 5 query after replacing subqueries and CTEs: SELECT foo.id, bar."time" FROM (SELECT intermediate_result.id FROM read_intermediate_result('5_1'::text, 'binary'::citus_copy_format) intermediate_result(id integer)) foo, (SELECT intermediate_result."time" FROM read_intermediate_result('5_2'::text, 'binary'::citus_copy_format) intermediate_result("time" date)) bar WHERE ((foo.id)::double precision OPERATOR(pg_catalog.=) date_part('day'::text, bar."time")) ORDER BY bar."time" DESC, foo.id
 id |    time    
----+------------
  3 | 03-03-2010
(1 row)

-- final query is real-time
SELECT
   *
FROM
    (SELECT
    	DISTINCT partitioning_test.time
     FROM
     	partitioning_test
 	 ORDER BY 1 DESC
     LIMIT 5
     ) as foo,
	(
		SELECT
	    	DISTINCT partitioning_test.id
	     FROM
	     	partitioning_test
     ) as bar
	WHERE  date_part('day', foo.time) = bar.id
	ORDER BY 2 DESC, 1 DESC
	LIMIT 3;
DEBUG:  push down of limit count: 5
DEBUG:  generating subplan 8_1 for subquery SELECT DISTINCT "time" FROM subquery_and_partitioning.partitioning_test ORDER BY "time" DESC LIMIT 5
DEBUG:  Plan 8 query after replacing subqueries and CTEs: SELECT foo."time", bar.id FROM (SELECT intermediate_result."time" FROM read_intermediate_result('8_1'::text, 'binary'::citus_copy_format) intermediate_result("time" date)) foo, (SELECT DISTINCT partitioning_test.id FROM subquery_and_partitioning.partitioning_test) bar WHERE (date_part('day'::text, foo."time") OPERATOR(pg_catalog.=) (bar.id)::double precision) ORDER BY bar.id DESC, foo."time" DESC LIMIT 3
DEBUG:  push down of limit count: 3
    time    | id 
------------+----
 03-03-2010 |  3
(1 row)

-- final query is real-time that is joined with partitioned table
SELECT
   *
FROM
    (SELECT
    	DISTINCT partitioning_test.time
     FROM
     	partitioning_test
 	 ORDER BY 1 DESC
     LIMIT 5
     ) as foo,
	(
		SELECT
	    	DISTINCT partitioning_test.id
	     FROM
	     	partitioning_test
     ) as bar,
	partitioning_test
	WHERE  date_part('day', foo.time) = bar.id AND partitioning_test.id = bar.id
	ORDER BY 2 DESC, 1 DESC
	LIMIT 3;
DEBUG:  push down of limit count: 5
DEBUG:  generating subplan 10_1 for subquery SELECT DISTINCT "time" FROM subquery_and_partitioning.partitioning_test ORDER BY "time" DESC LIMIT 5
DEBUG:  Plan 10 query after replacing subqueries and CTEs: SELECT foo."time", bar.id, partitioning_test.id, partitioning_test.value_1, partitioning_test."time" FROM (SELECT intermediate_result."time" FROM read_intermediate_result('10_1'::text, 'binary'::citus_copy_format) intermediate_result("time" date)) foo, (SELECT DISTINCT partitioning_test_1.id FROM subquery_and_partitioning.partitioning_test partitioning_test_1) bar, subquery_and_partitioning.partitioning_test WHERE ((date_part('day'::text, foo."time") OPERATOR(pg_catalog.=) (bar.id)::double precision) AND (partitioning_test.id OPERATOR(pg_catalog.=) bar.id)) ORDER BY bar.id DESC, foo."time" DESC LIMIT 3
DEBUG:  push down of limit count: 3
    time    | id | id | value_1 |    time    
------------+----+----+---------+------------
 03-03-2010 |  3 |  3 |       3 | 11-22-2017
(1 row)

-- subquery in WHERE clause
SELECT DISTINCT id
FROM partitioning_test
WHERE
	id IN (SELECT DISTINCT date_part('day', time) FROM partitioning_test);
DEBUG:  generating subplan 12_1 for subquery SELECT DISTINCT date_part('day'::text, "time") AS date_part FROM subquery_and_partitioning.partitioning_test
DEBUG:  Plan 12 query after replacing subqueries and CTEs: SELECT DISTINCT id FROM subquery_and_partitioning.partitioning_test WHERE ((id)::double precision OPERATOR(pg_catalog.=) ANY (SELECT intermediate_result.date_part FROM read_intermediate_result('12_1'::text, 'binary'::citus_copy_format) intermediate_result(date_part double precision)))
 id 
----
  3
(1 row)

-- repartition subquery
SET citus.enable_repartition_joins to ON;
SELECT
	count(*)
FROM
(
	SELECT DISTINCT p1.value_1 FROM partitioning_test as p1, partitioning_test as p2 WHERE p1.id = p2.value_1
) as foo,
(
	SELECT user_id FROM users_table
) as bar
<<<<<<< HEAD
WHERE foo.value_1 = bar.user_id; 
=======
WHERE foo.value_1 = bar.user_id;
DEBUG:  cannot use adaptive executor with repartition jobs
HINT:  Since you enabled citus.enable_repartition_joins Citus chose to use task-tracker.
>>>>>>> 2268a9ca
DEBUG:  generating subplan 14_1 for subquery SELECT DISTINCT p1.value_1 FROM subquery_and_partitioning.partitioning_test p1, subquery_and_partitioning.partitioning_test p2 WHERE (p1.id OPERATOR(pg_catalog.=) p2.value_1)
DEBUG:  Plan 14 query after replacing subqueries and CTEs: SELECT count(*) AS count FROM (SELECT intermediate_result.value_1 FROM read_intermediate_result('14_1'::text, 'binary'::citus_copy_format) intermediate_result(value_1 integer)) foo, (SELECT users_table.user_id FROM public.users_table) bar WHERE (foo.value_1 OPERATOR(pg_catalog.=) bar.user_id)
 count 
-------
    47
(1 row)

SET citus.enable_repartition_joins to OFF;
-- subquery, cte, view and non-partitioned tables
CREATE VIEW subquery_and_ctes AS
SELECT
	*
FROM
(
	WITH cte AS (
	WITH local_cte AS (
		SELECT * FROM users_table_local
	),
	dist_cte AS (
		SELECT
			user_id
		FROM
			events_table,
			(SELECT DISTINCT value_1 FROM partitioning_test OFFSET 0) as foo
		WHERE
			events_table.user_id = foo.value_1 AND
			events_table.user_id IN (SELECT DISTINCT value_1 FROM users_table ORDER BY 1 LIMIT 3)
	)
	SELECT dist_cte.user_id FROM local_cte join dist_cte on dist_cte.user_id=local_cte.user_id
)
SELECT
	count(*)  as cnt
FROM
	cte,
	  (SELECT
    	DISTINCT events_table.user_id
     FROM
     	partitioning_test, events_table
     WHERE
     	events_table.user_id = partitioning_test.id AND
     event_type IN (1,2,3,4)
     ORDER BY 1 DESC LIMIT 5
     ) as foo
	  WHERE foo.user_id = cte.user_id
) as foo, users_table WHERE foo.cnt > users_table.value_2;
SELECT * FROM subquery_and_ctes
ORDER BY 3 DESC, 1 DESC, 2 DESC, 4 DESC
LIMIT 5;
DEBUG:  generating subplan 16_1 for CTE cte: WITH local_cte AS (SELECT users_table_local.user_id, users_table_local."time", users_table_local.value_1, users_table_local.value_2, users_table_local.value_3, users_table_local.value_4 FROM subquery_and_partitioning.users_table_local), dist_cte AS (SELECT events_table.user_id FROM public.events_table, (SELECT DISTINCT partitioning_test.value_1 FROM subquery_and_partitioning.partitioning_test OFFSET 0) foo WHERE ((events_table.user_id OPERATOR(pg_catalog.=) foo.value_1) AND (events_table.user_id OPERATOR(pg_catalog.=) ANY (SELECT DISTINCT users_table.value_1 FROM public.users_table ORDER BY users_table.value_1 LIMIT 3)))) SELECT dist_cte.user_id FROM (local_cte JOIN dist_cte ON ((dist_cte.user_id OPERATOR(pg_catalog.=) local_cte.user_id)))
DEBUG:  generating subplan 17_1 for CTE local_cte: SELECT user_id, "time", value_1, value_2, value_3, value_4 FROM subquery_and_partitioning.users_table_local
DEBUG:  generating subplan 17_2 for CTE dist_cte: SELECT events_table.user_id FROM public.events_table, (SELECT DISTINCT partitioning_test.value_1 FROM subquery_and_partitioning.partitioning_test OFFSET 0) foo WHERE ((events_table.user_id OPERATOR(pg_catalog.=) foo.value_1) AND (events_table.user_id OPERATOR(pg_catalog.=) ANY (SELECT DISTINCT users_table.value_1 FROM public.users_table ORDER BY users_table.value_1 LIMIT 3)))
DEBUG:  push down of limit count: 3
DEBUG:  generating subplan 18_1 for subquery SELECT DISTINCT value_1 FROM public.users_table ORDER BY value_1 LIMIT 3
DEBUG:  generating subplan 18_2 for subquery SELECT DISTINCT value_1 FROM subquery_and_partitioning.partitioning_test OFFSET 0
DEBUG:  Plan 18 query after replacing subqueries and CTEs: SELECT events_table.user_id FROM public.events_table, (SELECT intermediate_result.value_1 FROM read_intermediate_result('18_2'::text, 'binary'::citus_copy_format) intermediate_result(value_1 integer)) foo WHERE ((events_table.user_id OPERATOR(pg_catalog.=) foo.value_1) AND (events_table.user_id OPERATOR(pg_catalog.=) ANY (SELECT intermediate_result.value_1 FROM read_intermediate_result('18_1'::text, 'binary'::citus_copy_format) intermediate_result(value_1 integer))))
DEBUG:  Plan 17 query after replacing subqueries and CTEs: SELECT dist_cte.user_id FROM ((SELECT intermediate_result.user_id, intermediate_result."time", intermediate_result.value_1, intermediate_result.value_2, intermediate_result.value_3, intermediate_result.value_4 FROM read_intermediate_result('17_1'::text, 'binary'::citus_copy_format) intermediate_result(user_id integer, "time" timestamp without time zone, value_1 integer, value_2 integer, value_3 double precision, value_4 bigint)) local_cte JOIN (SELECT intermediate_result.user_id FROM read_intermediate_result('17_2'::text, 'binary'::citus_copy_format) intermediate_result(user_id integer)) dist_cte ON ((dist_cte.user_id OPERATOR(pg_catalog.=) local_cte.user_id)))
DEBUG:  push down of limit count: 5
DEBUG:  generating subplan 16_2 for subquery SELECT DISTINCT events_table.user_id FROM subquery_and_partitioning.partitioning_test, public.events_table WHERE ((events_table.user_id OPERATOR(pg_catalog.=) partitioning_test.id) AND (events_table.event_type OPERATOR(pg_catalog.=) ANY (ARRAY[1, 2, 3, 4]))) ORDER BY events_table.user_id DESC LIMIT 5
DEBUG:  generating subplan 16_3 for subquery SELECT count(*) AS cnt FROM (SELECT intermediate_result.user_id FROM read_intermediate_result('16_1'::text, 'binary'::citus_copy_format) intermediate_result(user_id integer)) cte, (SELECT intermediate_result.user_id FROM read_intermediate_result('16_2'::text, 'binary'::citus_copy_format) intermediate_result(user_id integer)) foo WHERE (foo.user_id OPERATOR(pg_catalog.=) cte.user_id)
DEBUG:  Plan 16 query after replacing subqueries and CTEs: SELECT cnt, user_id, "time", value_1, value_2, value_3, value_4 FROM (SELECT foo.cnt, users_table.user_id, users_table."time", users_table.value_1, users_table.value_2, users_table.value_3, users_table.value_4 FROM (SELECT intermediate_result.cnt FROM read_intermediate_result('16_3'::text, 'binary'::citus_copy_format) intermediate_result(cnt bigint)) foo, public.users_table WHERE (foo.cnt OPERATOR(pg_catalog.>) users_table.value_2)) subquery_and_ctes ORDER BY "time" DESC, cnt DESC, user_id DESC, value_1 DESC LIMIT 5
DEBUG:  push down of limit count: 5
 cnt | user_id |              time               | value_1 | value_2 | value_3 | value_4 
-----+---------+---------------------------------+---------+---------+---------+---------
 105 |       1 | Thu Nov 23 17:30:34.635085 2017 |       3 |       4 |       4 |        
 105 |       1 | Thu Nov 23 17:23:03.441394 2017 |       5 |       4 |       3 |        
 105 |       3 | Thu Nov 23 17:18:51.048758 2017 |       1 |       5 |       5 |        
 105 |       3 | Thu Nov 23 17:10:35.959913 2017 |       4 |       3 |       1 |        
 105 |       5 | Thu Nov 23 16:48:32.08896 2017  |       5 |       2 |       1 |        
(5 rows)

-- deep subquery, partitioned and non-partitioned tables together
SELECT count(*)
FROM
(
	SELECT avg(min) FROM
	(
		SELECT min(partitioning_test.value_1) FROM
		(
			SELECT avg(event_type) as avg_ev_type FROM
			(
				SELECT
					max(value_1) as mx_val_1
					FROM (
							SELECT
								avg(event_type) as avg
							FROM
							(
								SELECT
									cnt
								FROM
									(SELECT count(*) as cnt, value_1 FROM partitioning_test GROUP BY value_1) as level_1, users_table
								WHERE
									users_table.user_id = level_1.cnt
							) as level_2, events_table
							WHERE events_table.user_id = level_2.cnt
							GROUP BY level_2.cnt
						) as level_3, users_table
					WHERE user_id = level_3.avg
					GROUP BY level_3.avg
					) as level_4, events_table
				WHERE level_4.mx_val_1 = events_table.user_id
				GROUP BY level_4.mx_val_1
				) as level_5, partitioning_test
				WHERE
					level_5.avg_ev_type = partitioning_test.id
				GROUP BY
					level_5.avg_ev_type
		) as level_6, users_table WHERE users_table.user_id = level_6.min
	GROUP BY users_table.value_1
	) as bar;
DEBUG:  generating subplan 23_1 for subquery SELECT count(*) AS cnt, value_1 FROM subquery_and_partitioning.partitioning_test GROUP BY value_1
DEBUG:  generating subplan 23_2 for subquery SELECT avg(events_table.event_type) AS avg FROM (SELECT level_1.cnt FROM (SELECT intermediate_result.cnt, intermediate_result.value_1 FROM read_intermediate_result('23_1'::text, 'binary'::citus_copy_format) intermediate_result(cnt bigint, value_1 integer)) level_1, public.users_table WHERE (users_table.user_id OPERATOR(pg_catalog.=) level_1.cnt)) level_2, public.events_table WHERE (events_table.user_id OPERATOR(pg_catalog.=) level_2.cnt) GROUP BY level_2.cnt
DEBUG:  generating subplan 23_3 for subquery SELECT max(users_table.value_1) AS mx_val_1 FROM (SELECT intermediate_result.avg FROM read_intermediate_result('23_2'::text, 'binary'::citus_copy_format) intermediate_result(avg numeric)) level_3, public.users_table WHERE ((users_table.user_id)::numeric OPERATOR(pg_catalog.=) level_3.avg) GROUP BY level_3.avg
DEBUG:  generating subplan 23_4 for subquery SELECT avg(events_table.event_type) AS avg_ev_type FROM (SELECT intermediate_result.mx_val_1 FROM read_intermediate_result('23_3'::text, 'binary'::citus_copy_format) intermediate_result(mx_val_1 integer)) level_4, public.events_table WHERE (level_4.mx_val_1 OPERATOR(pg_catalog.=) events_table.user_id) GROUP BY level_4.mx_val_1
DEBUG:  generating subplan 23_5 for subquery SELECT min(partitioning_test.value_1) AS min FROM (SELECT intermediate_result.avg_ev_type FROM read_intermediate_result('23_4'::text, 'binary'::citus_copy_format) intermediate_result(avg_ev_type numeric)) level_5, subquery_and_partitioning.partitioning_test WHERE (level_5.avg_ev_type OPERATOR(pg_catalog.=) (partitioning_test.id)::numeric) GROUP BY level_5.avg_ev_type
DEBUG:  generating subplan 23_6 for subquery SELECT avg(level_6.min) AS avg FROM (SELECT intermediate_result.min FROM read_intermediate_result('23_5'::text, 'binary'::citus_copy_format) intermediate_result(min integer)) level_6, public.users_table WHERE (users_table.user_id OPERATOR(pg_catalog.=) level_6.min) GROUP BY users_table.value_1
DEBUG:  Plan 23 query after replacing subqueries and CTEs: SELECT count(*) AS count FROM (SELECT intermediate_result.avg FROM read_intermediate_result('23_6'::text, 'binary'::citus_copy_format) intermediate_result(avg numeric)) bar
 count 
-------
     0
(1 row)

SET client_min_messages TO DEFAULT;
DROP SCHEMA subquery_and_partitioning CASCADE;
NOTICE:  drop cascades to 4 other objects
DETAIL:  drop cascades to table users_table_local
drop cascades to table events_table_local
drop cascades to table partitioning_test
drop cascades to view subquery_and_ctes
SET search_path TO public;<|MERGE_RESOLUTION|>--- conflicted
+++ resolved
@@ -157,13 +157,7 @@
 (
 	SELECT user_id FROM users_table
 ) as bar
-<<<<<<< HEAD
 WHERE foo.value_1 = bar.user_id; 
-=======
-WHERE foo.value_1 = bar.user_id;
-DEBUG:  cannot use adaptive executor with repartition jobs
-HINT:  Since you enabled citus.enable_repartition_joins Citus chose to use task-tracker.
->>>>>>> 2268a9ca
 DEBUG:  generating subplan 14_1 for subquery SELECT DISTINCT p1.value_1 FROM subquery_and_partitioning.partitioning_test p1, subquery_and_partitioning.partitioning_test p2 WHERE (p1.id OPERATOR(pg_catalog.=) p2.value_1)
 DEBUG:  Plan 14 query after replacing subqueries and CTEs: SELECT count(*) AS count FROM (SELECT intermediate_result.value_1 FROM read_intermediate_result('14_1'::text, 'binary'::citus_copy_format) intermediate_result(value_1 integer)) foo, (SELECT users_table.user_id FROM public.users_table) bar WHERE (foo.value_1 OPERATOR(pg_catalog.=) bar.user_id)
  count 
